# GENERAL COMMENTARY: I worry about astropy depdendencies and
# ease-of-use for our target audience. This fundamentally needs to be
# usable by people trying to do clean masking.

# GENERAL COMMENTARY: Next high nail seems like signal masking.

# ADD TIME AND COMMENTARY/VERBOSE

# &%&%&%&%&%&%&%&%&%&%&%&%&%&%&%&%&%&%&%&%&%&%&%&%&%&%&%&%&%
# Imports
# &%&%&%&%&%&%&%&%&%&%&%&%&%&%&%&%&%&%&%&%&%&%&%&%&%&%&%&%&%

# Standard imports should always work
import time
import numpy as np
import matplotlib.pyplot as plt
import scipy.stats as ss
import scipy.signal as ssig
import warnings

# Try to pull in bottleneck (a faster implementation of some numpy
# functions) and default to scipy if this fails
try:
    from bottleneck import nanmedian, nanstd
except ImportError:
    from scipy.stats import nanmedian, nanstd

# Astropy - used for convolution and WCS
import astropy.wcs
from astropy.convolution import convolve_fft,convolve

# Spectral cube object from radio-astro-tools
<<<<<<< HEAD
from spectral_cube import BooleanArrayMask,SpectralCube
=======
from spectral_cube import SpectralCube,BooleanArrayMask
>>>>>>> 00a0aff9

# Radio beam object from radio-astro-tools
try:
    from radio_beam import Beam
except ImportError:
    warnings.warn("No radio_beam.Beam instances found. Convolution\
     with radio beams will not work")

# Utility functions from this package
from utils import *

# &%&%&%&%&%&%&%&%&%&%&%&%&%&%&%&%&%&%&%&%&%&%&%&%&%&%&%&%&%
# The Noise Object
# &%&%&%&%&%&%&%&%&%&%&%&%&%&%&%&%&%&%&%&%&%&%&%&%&%&%&%&%&%

class Noise:
    """Class used to track the parameters of the noise in a radio data cube.  

    Limitations
    -----------
    Many of the routines in the package rely on the assumption of the 
    data distribution begin centered around zero.

    Right now, a normal distribution is assumed for a large amount of
    the functionality. Extensions to and arbitrary distribution are
    outlined but not implemented.
    """

    # -=-=-=-=-=-=-=-=-=-=-=-=-=-=-=-=-=-=
    # Contents
    # -=-=-=-=-=-=-=-=-=-=-=-=-=-=-=-=-=-=

    # ........................
    # Normal noise description
    # ........................

    # This is a global "representative" noise distribution width
    # (e.g., sigma for the normal distribution) as a scalar
    scale = None   

    # This is a 2d (spatial) map of the width parameter, normalized to
    # the overall noise scaling.
    spatial_norm = None

    # This is a 1d (spectral) array of the width parameter, normalized
    # to the overall noise scaling.
    spectral_norm = None

    # Then the noise a a position (x,y,z) is:
    # scale * spectral_norm[z] * spatial_norm[y,x]

    # This is a two-d mask indicating where we have data to measure
    # the spatial noise
    spatial_footprint = None
    
    # This is a one-d mask indicating where we have data to measure
    # the spectral noise
    spectral_footprint = None

    # .............................
    # General noise description
    # .............................

    # This is a noise distribution function compatible with the
    # scipy.stats package - it will default to a normal distribution
    distribution = None

    # This is the global value of the shape parameters
    distribution_shape = None

    # This is a three dimensional distribution of shape parameters
    distribution_shape_cube = None

    # In this case, the shape parameters can be fed to the linked
    # scipy stats function to achieve matched functionality for any of
    # their implemented probability distributions. This is a work in
    # progress.

    # .............................
    # Associated data cube and beam
    # ............................

    cube = None
    beam = None
    
    # -=-=-=-=-=-=-=-=-=-=-=-=-=-=-=-=-=-=
    # Initialization
    # -=-=-=-=-=-=-=-=-=-=-=-=-=-=-=-=-=-=

    def __init__(
        self,
        cube,
        scale=None,
        spatial_norm = None,
        spectral_norm = None,
        beam = None):
        """Construct a new Noise object."""

        if isinstance(cube,SpectralCube):
            self.cube = cube
            self.spatial_footprint = np.any(cube.get_mask_array(),axis=0)
        else:
            warnings.warn("Noise currently requires a SpectralCube instance.")

        if isinstance(beam,Beam):
            self.beam = beam

        # Default to a normal distribution
        self.distribution = ss.norm
        
        # SUGGESTION: calculate on initialization?

        # Fit the data
        if scale is None:
            self.calculate_scale() # [1] is the std. of a Gaussian
            self.spatial_norm = np.ones([self.cube.shape[1],self.cube.shape[2]])
            self.spectral_norm = np.ones((self.cube.shape[0]))

    # -=-=-=-=-=-=-=-=-=-=-=-=-=-=-=-=-=-=
    # Expose the noise in various ways
    # -=-=-=-=-=-=-=-=-=-=-=-=-=-=-=-=-=-=

    def get_scale_cube(self):
        """
        Return a cube of noise width estimates.
        """
        ax0 = np.reshape(self.spectral_norm, 
                         (self.spectral_norm.shape+tuple((1,1))))
        ax12 = np.reshape(self.spatial_norm,
                          tuple((1,))+self.spatial_norm.shape)
        noise = (ax12*ax0)*self.scale
        return noise

    def cube_of_noise(self):
        """
        Generates a data cube of randomly generated noise with properties
        matching the measured distribution.
        """        

        noise = np.random.randn(*self.cube.shape)
        if self.beam is not None:
            beam = self.beam.as_kernel(get_pixel_scales(self.cube.wcs))
            # Iterate convolution over plane (ugh)
            for plane in np.arange(self.cube.shape[0]):
                noise[plane,:,:] = convolve_fft(noise[plane,:,:],
                                                beam,
                                                normalize_kernel=True)
        
        return noise * self.get_scale_cube()
            
        # Eventually, we want to use self.distribution.rvs for arbitrary distributions

    def snr(self,
            as_prob=False):
        """
        Return a signal-to-noise cube.
        """

        return self.cube.filled_data[:].value/self.get_scale_cube()

        if as_prob:
            raise NotImplementedError()

    def from_file(self,
                infile=None):
        """
        Read noise fit results from file.
        """

        # Parse a cube as a scale cube, rading twod image and spectra

        raise NotImplementedError()

    def to_file(self,
                outfile=None):
        """
        Write noise fit results to file.
        """

        # Dump the scale cube?

        raise NotImplementedError()
                
    # -=-=-=-=-=-=-=-=-=-=-=-=-=-=-=-=-=-=
    # Generate noise estimates
    # -=-=-=-=-=-=-=-=-=-=-=-=-=-=-=-=-=-=    

    def calculate_scale(
            self,
            method="MAD"):
        """
        Derive the scale of the noise distribution using only the 
        negative values in the array and the MAD()
        """
        if method == "MAD":
            negs = self.cube.flattened().value.astype('=f')
            negs = negs[negs<0]
            self.scale = mad(
                negs, 
                force=True, 
                medval=0.0,
                nans=True)
        if method == "STD":
            data = self.cube.filled_data[:].value.astype('=f')        
            self.scale = nanstd(data)

        self.distribution_shape=(0,self.scale)
        return

    def calculate_spatial(
            self,
            method="MAD",
            cumul=False):
        """
        Calculate spatial variations.
        """

        # This approach is not defined for images, though other
        # approaches could work
        if self.cube.ndim == 2:
            return

        # There are two approaches: iterate on top of the current
        # noise estimate or generate a new estimate
        if cumul:
            snr = self.cube.filled_data[:].value/self.get_scale_cube()
        else:
            snr = self.cube.filled_data[:].value/self.scale

        # Switch estimate on methodology
        if method == "MAD":
            estimate = mad(snr,axis=0,nans=True)

        if method == "STD":
            estimate = nanstd(snr,axis=0)

        # If we are doing a cumulative calculation then append the estimate
        if cumul:
            self.spatial_norm = estimate*self.spatial_norm
        else:
            self.spatial_norm = estimate

        # Enforce the footprint of viable data and set lingering not-a-numbers to 1
        self.spatial_norm[np.isnan(self.spatial_norm) | (self.spatial_norm==0)]=1.
        self.spatial_norm[~self.spatial_footprint]=np.nan
        return
        
    def calculate_spectral(
            self,
            method="MAD",
            cumul=False):
        """
        Calculate spectral variations.
        """

<<<<<<< HEAD
        # Not defined for images
        if self.cube.ndim == 2:
            return

        # There are two approaches: iterate on top of the current
        # noise estimate or generate a new estimate
        if cumul:
            snr = self.cube.filled_data[:].value/self.get_scale_cube()
        else:
            snr = self.cube.filled_data[:].value/self.spatial/self.scale

        # Reshape the working data into a two-d array with the spatial
        # dimensions collapsed together
        new_shape = (self.cube.shape[0], self.cube.shape[1]*self.cube.shape[2])
        snr = snr.reshape(new_shape)

        # Switch on calculation methodology
        if method == "MAD":
            estimate = mad(snr,axis=1,nans=True)
        if method == "STD":
            estimate = nanstd(snr, axis=1)

        # If we are doing a cumulative calculation then append the estimate
        if cumul:
            self.spectral_norm = estimate*self.spectral_norm
        else:
            self.spectral_norm = estimate

        # Set channels where the estimate has failed to 1 (the scalar noise)
=======
        data = self.cube.filled_data[:].astype('=f')
        self.scale = nanstd(data)
        if self.spatial_norm is None:
            self.spatial_norm = np.ones((data.shape[1],data.shape[2]))
            self.spectral_norm = np.ones((data.shape[0]))
        for count in range(niter):
            scale = self.get_scale_cube()
            snr = data/scale
            self.spatial_norm = nanstd(snr,axis=0)*self.spatial_norm
            if self.beam is not None:
                self.spatial_norm = convolve_fft(self.spatial_norm, 
                    self.beam.as_kernel(get_pixel_scales(self.cube.wcs)),
                    interpolate_nan=True,normalize_kernel=True)
            if spatial_smooth is not None:
                self.spatial_norm = ssig.medfilt2d(self.spatial_norm,
                    kernel_size=spatial_smooth)

            snr = data/self.get_scale_cube()
            self.spectral_norm = nanstd(snr.reshape((snr.shape[0],
                                                     snr.shape[1]*
                                                     snr.shape[2])),
                                        axis=1)*self.spectral_norm
            if spectral_smooth is not None:
                self.spectral_norm = ssig.medfilt(self.spectral_norm,
                    kernel_size=spectral_smooth)
>>>>>>> 00a0aff9
        self.spectral_norm[np.isnan(self.spectral_norm) | (self.spectral_norm==0)]=1.
        return

    # -=-=-=-=-=-=-=-=-=-=-=-=-=-=-=-=-=-=
    # Manipulate noise estimates
    # -=-=-=-=-=-=-=-=-=-=-=-=-=-=-=-=-=-=    

    def spatial_smooth(
            self,
            kernel=None,
            convbeam=True,
            ):
        """
        Smooth the noise estimate in the spatial dimension. Two
        components: median smoothing and convolving with the beam.
        """
        
        # Manually median filter (square box)
        if kernel is not None:
            print "Median filtering"
            self.spatial_norm = ssig.medfilt2d(self.spatial_norm,
                                               kernel_size=kernel)

        # Convolve with the beam (if it's known)
        if convbeam and self.beam is not None:     
            #return
            pix_scales = get_pixel_scales(self.cube.wcs)
            print "Making kernel"
            kernel = self.beam.as_kernel(pix_scales)
            print "Made kernel"
            self.spatial_norm = convolve_fft(self.spatial_norm, 
                                             kernel.array,
                                             interpolate_nan=True,normalize_kernel=True)
        return

    def spectral_smooth(
            self,
            kernel=None
            ):
        """
        Median smooth the noise estimate along the spectral dimension.
        """
        # Manually median filter
        self.spectral_norm = ssig.medfilt(self.spectral_norm,
                                          kernel_size=kernel)
        return

    # -=-=-=-=-=-=-=-=-=-=-=-=-=-=-=-=-=-=-=-=
    # High level exposure for full estimation
    # -=-=-=-=-=-=-=-=-=-=-=-=-=-=-=-=-=-=-=-=

    def estimate_noise(
            self,
            method="MAD",
            niter=1,
            spatial_flat=False,
            spatial_smooth=None,
            spectral_flat=False,
            spectral_smooth=None,
            verbose=False):
        """
        High level noise estimation procedure.
        """

        # Calculate the overall scale
        if verbose:
            print "Calculating overall scale."
        self.calculate_scale(method=method)
        self.spatial_norm = np.ones([self.cube.shape[1],self.cube.shape[2]])
        self.spectral_norm = np.ones((self.cube.shape[0]))

        # Iterate over spatial and spectral variations
        if verbose:
            print "Iterating to find spatial and spectral variation."
        for count in range(niter):
            print "Spatial"
            if not spatial_flat:
                self.calculate_spatial(method=method, cumul=True)
            print "Smooth"
            if spatial_smooth is not None or self.beam is not None:
                self.spatial_smooth(kernel=spatial_smooth,convbeam=True)
            print "Spectral"
            if not spectral_flat:
                self.calculate_spectral(method=method, cumul=True)
            print "Smooth"
            if spectral_smooth is not None:
                self.spectral_smooth(kernel=spectral_smooth)

    # -=-=-=-=-=-=-=-=-=-=-=-=-=-=-=-=-=-=
    # Interface with signal
    # -=-=-=-=-=-=-=-=-=-=-=-=-=-=-=-=-=-=

    def mask_out_signal(self,niter=1):
        """
        Sets the mask property of the SpectralCube associated with the noise object
        to exclude the noise through a (iterative) application of the Chauvenet 
        rejection criterion (i.e., mask out all points outside of +/- N sigma of zero).

        Parameters
        ----------
        niter : number
            Number of iterations used in estimating the separate 
            components of the spatial and spectral noise variations.
            Default=1
        """

        # This needs reworking but is close.

        for count in range(niter):
            if self.spatial_norm is not None:
                noise = self.get_scale_cube()
                snr = self.cube.filled_data[:].value/noise
            else:
                snr = self.cube.filled_data[:].value/self.scale
            # Include negatives in the signal mask or not?
<<<<<<< HEAD
            newmask = BooleanArrayMask(np.abs(snr)<
                sig_n_outliers(self.cube.size),self.cube.wcs)
=======
            newmask = BooleanArrayMask(np.abs(snr)<sig_n_outliers(self.cube.size),self.cube.wcs)
>>>>>>> 00a0aff9
            self.cube = self.cube.with_mask(newmask)

    # -=-=-=-=-=-=-=-=-=-=-=-=-=-=-=-=-=-=
    # Visualization methods
    # -=-=-=-=-=-=-=-=-=-=-=-=-=-=-=-=-=-=    

    def plot_histogram(self,normalize=True):
        """
        Makes a plot of the data distribution and the estimated
        parameters of the PDF.

        Parameters
        ----------
        normalize : Normalize the plot by the spatially and 
        spectrally varying noise scale to cast the plot in terms of 
        signal-to-noise ratio. Default: True
        """

        try:
            import matplotlib.pyplot as plt
        except ImportError:
            return

        if normalize:
            xmin = self.distribution.ppf(1./self.cube.size,0,1)
            xmax = self.distribution.ppf(1-1./self.cube.size,0,1)
            xsamples = np.linspace(xmin,xmax,100)
            Nbins = np.min([int(np.sqrt(self.cube.size)),100])
            binwidth = (xmax-xmin)/Nbins
            plt.xlim(xmin,xmax)
            data = self.cube.filled_data[:].value.astype('=f')
            scale = self.get_scale_cube()
            snr = data/scale
            plotdata = snr[np.isfinite(snr)].ravel()
            plt.hist(plotdata,bins=Nbins,log=True)
            plt.plot(xsamples,binwidth*self.cube.size*
                     self.distribution.pdf(xsamples,0,1),
                     linewidth=4,alpha=0.75)
            plt.xlabel('Normalized Signal-to-Noise Ratio')
            plt.ylabel('Number of Points')

        else:
            xmin = self.distribution.ppf(1./self.cube.size,*
                                         self.distribution_shape)
            xmax = self.distribution.ppf(1-1./self.cube.size,*
                                         self.distribution_shape)
            xsamples = np.linspace(xmin,xmax,100)
            Nbins = np.min([int(np.sqrt(self.cube.size)),100])
            print Nbins
            binwidth = (xmax-xmin)/Nbins
            plt.xlim(xmin,xmax)
            plotdata = self.cube.flattened().value            

            plt.hist(plotdata,bins=Nbins,log=True)
            plt.plot(xsamples,binwidth*self.cube.size*
                     self.distribution.pdf(xsamples,*self.distribution_shape),
                     linewidth=4,alpha=0.75)
            plt.xlabel('Data Value')
            plt.ylabel('Number of Points')

    def plot_spectrum(self):
        """
        Makes a plot of the spectral variation of the noise.
        """

        if self.spectral_norm is None:
            return

        try:
            import matplotlib.pyplot as plt
        except ImportError:
            return

        channel = np.arange(len(self.spectral_norm))
        plt.clf()
        plt.plot(channel, self.spectral_norm)

    def plot_map(self):
        """
        Makes a plot of the spatial variation of the noise.
        """

        if self.spatial_norm is None:
            return

        try:
            import matplotlib.pyplot as plt
        except ImportError:
            return

        plt.clf()
        plt.imshow(self.spatial_norm, origin="lower")

    # -=-=-=-=-=-=-=-=-=-=-=-=-=-=-=-=-=-=-=
    # Parallel generic scipy.stats approach
    # -=-=-=-=-=-=-=-=-=-=-=-=-=-=-=-=-=-=-=

    # Right now this is more of a roadmap than a viable
    # implementation.

    def calculate_fit(self):
        """
        Fits the distribution of the data using the scipy.fit
        functionality. This uses the distribution that characterizes
        the noise values.
        """
        self.distribution_shape = self.distribution.fit(\
            self.cube.flattened().value)
        return

    def rolling_shape_fit(
            self,
            boxsize=5,
            use_mad=False):
        """
        Calculates the shape of the distribution of the data in the cube by rolling
        a structuring element(currently a box) over the data and fitting the 
        distribution within the box.  The fit uses the currently defined scipy.stats 
        distribution function, which defaults to a Normal distribution.  

        This updates the Noise.distribution_shape() vector in place

        Parameters
        ----------
        boxsize : integer
            Half-width of the box (total side length is 2*boxsize+1)
        use_mad : boolean (default False)
            Sets the method to estimate the noise using the m.a.d.
            (else it fits the distribution using the scipy method)

        """

        # POSSIBLE IMPROVEMENT: specify number of cells into which to
        # divide the cube (i.e., top-down spec rather than bottom up)

        # POSSIBLE IMPROVEMENT: box size should be beam-aware if beam
        # is present.

        # POSSIBLE IMPROVEMENT: box size should have the possibility
        # of being assymetric in spectral and spatial dimensions.

        # Initialize a new shape map
        shape_map = np.zeros(self.cube.shape+(len(\
            self.distribution_shape),))

        # Get the data from the spectral cube object
        data = self.cube.filled_data[:].value

        # Initialize an iterator over the cube
        iterator = np.nditer(data,flags=['multi_index'])
        xoff,yoff,zoff = np.meshgrid(np.arange(-boxsize,boxsize),
                                     np.arange(-boxsize,boxsize),
                                     np.arange(-boxsize,boxsize),
                                     indexing='ij')

        # Iterate over the grid
        while not iterator.finished:
            position = iterator.multi_index
            xmatch = xoff+position[0]
            ymatch = yoff+position[1]
            zmatch = zoff+position[2]
            inarray = (xmatch>=0)&(xmatch<data.shape[0])&\
                      (ymatch>=0)&(ymatch<data.shape[1])&\
                      (zmatch>=0)&(zmatch<data.shape[2])
                        
            if use_mad:                
                shape_map[position[0],
                          position[1],
                          position[2],
                          1] = nanmad(data[xmatch[inarray].ravel(),
                                           ymatch[inarray].ravel(),
                                           zmatch[inarray].ravel()])
            else:
                shape_map[
                    position[0], 
                    position[1], 
                    position[2],:] = self.distribution.fit(\
                                                           data[xmatch[inarray].ravel(),
                                                                ymatch[inarray].ravel(),
                                                                zmatch[inarray].ravel()])
            iterator.iternext()

        # ISSUE: what to do when the grid cell is largely empty?
        # Empties/interpolation an option.

        # POSSIBLE IMPROVEMENT: Some smoothing to get to a continuous
        # variation. Cubic or linear interpolation? Linear smoothing?

        # Place the fit distribution into memory
        self.distribution_shape_map = shape_map

# &%&%&%&%&%&%&%&%&%&%&%&%&%&%&%&%&%&%&%&%&%&%&%&%&%&%&%&%&%
# EXTERNAL FUNCTIONS STILL INTEGRAL TO NOISE
# &%&%&%&%&%&%&%&%&%&%&%&%&%&%&%&%&%&%&%&%&%&%&%&%&%&%&%&%&%

def mad(
        data, 
        sigma=True, 
        axis=None,
        force=False,
        medval=0.0,
        nans=False):
    """Return the median absolute deviation (or the absolute deviation
    about a fixed value - default zero - if force is set to True). By
    default returns the equivalent sigma. Axis functionality adapted
    from https://github.com/keflavich/agpy/blob/master/agpy/mad.py
    Flips nans to True (default false) to use with nans.
    """
    if axis>0:
        if force:
            med = medval
        else:
            if nans:
                med = nanmedian(data.swapaxes(0,axis),axis=0)
            else:
                med = np.median(data.swapaxes(0,axis),axis=0)
        if nans:
            mad = nanmedian(np.abs(data.swapaxes(0,axis) - med),axis=0)
        else:
            mad = np.median(np.abs(data.swapaxes(0,axis) - med),axis=0)
    else:
        if force:
            med = medval
        else:
            med = np.median(data,axis=axis)
        mad = np.median(np.abs(data - med),axis=axis)
    if sigma==False:
        return mad
    else:
        return mad*1.4826

# COMMENTARY: Deprecate or incorporate (axis functionality would be
# ideal)

def sigma_rob(
        data, 
        iterations=1, 
        thresh=3.0):
    """
    Iterative m.a.d. based sigma with positive outlier rejection.
    """
    noise = mad(data)
    for i in range(iterations):
        ind = (data <= thresh*noise).nonzero()
        noise = mad(data[ind])
    return noise

def sig_n_outliers(n_data, n_out=1.0, pos_only=True):
    """
    Return the sigma needed to expect n (default 1) outliers given
    n_data points.
    """
    perc = float(n_out)/float(n_data)
    if pos_only == False:
        perc *= 2.0
    return abs(ss.norm.ppf(perc))

# COMMENTARY: The above two are good here, this should either go to a
# utils directory or move to the spectral_cube object (the latter
# preferrably).

def get_pixel_scales(mywcs):
    """Extract a pixel scale (this assumes square pixels) from a wcs.
    """
    # borrowed from @keflavich who borrowed from aplpy
    
    # THIS NEEDS HELP!

    pix00 = mywcs.wcs_pix2world(0,0,0,1)
    pix10 = mywcs.wcs_pix2world(1,0,0,1)
    pix01 = mywcs.wcs_pix2world(0,1,0,1)
    
    scale1 = ((pix00[0] - pix01[0])**2*np.cos(np.pi/180.*pix00[1])**2 + \
             (pix00[1] - pix01[1])**2)**0.5
    scale2 = ((pix00[0] - pix10[0])**2*np.cos(np.pi/180.*pix00[1])**2 + \
             (pix00[1] - pix10[1])**2)**0.5

    if abs((scale1 - scale2)/scale1) > 0.1:
        print "Pixels may not be square!"
    
    return scale1

    #mywcs = mywcs.sub([astropy.wcs.WCSSUB_CELESTIAL])
    #cdelt = np.array(mywcs.wcs.get_cdelt())
    #pc = np.array(mywcs.wcs.get_pc())
    # I too like to live dangerously:
    #scale = np.array([cdelt[0] * (pc[0,0]**2 + pc[1,0]**2)**0.5,
    # cdelt[1] * (pc[0,1]**2 + pc[1,1]**2)**0.5])
    #return abs(scale[0])

<|MERGE_RESOLUTION|>--- conflicted
+++ resolved
@@ -30,11 +30,7 @@
 from astropy.convolution import convolve_fft,convolve
 
 # Spectral cube object from radio-astro-tools
-<<<<<<< HEAD
-from spectral_cube import BooleanArrayMask,SpectralCube
-=======
 from spectral_cube import SpectralCube,BooleanArrayMask
->>>>>>> 00a0aff9
 
 # Radio beam object from radio-astro-tools
 try:
@@ -290,7 +286,6 @@
         Calculate spectral variations.
         """
 
-<<<<<<< HEAD
         # Not defined for images
         if self.cube.ndim == 2:
             return
@@ -320,7 +315,29 @@
             self.spectral_norm = estimate
 
         # Set channels where the estimate has failed to 1 (the scalar noise)
-=======
+        self.spectral_norm[np.isnan(self.spectral_norm) | (self.spectral_norm==0)]=1.
+        return
+
+    # -=-=-=-=-=-=-=-=-=-=-=-=-=-=-=-=-=-=
+    # Manipulate noise estimates
+    # -=-=-=-=-=-=-=-=-=-=-=-=-=-=-=-=-=-=    
+
+    def spatial_smooth(
+            self,
+            kernel=None,
+            convbeam=True,
+            ):
+        """
+        Smooth the noise estimate in the spatial dimension. Two
+        components: median smoothing and convolving with the beam.
+        """
+        
+        # Manually median filter (square box)
+        if kernel is not None:
+            print "Median filtering"
+            self.spatial_norm = ssig.medfilt2d(self.spatial_norm,
+                                               kernel_size=kernel)
+
         data = self.cube.filled_data[:].astype('=f')
         self.scale = nanstd(data)
         if self.spatial_norm is None:
@@ -346,40 +363,10 @@
             if spectral_smooth is not None:
                 self.spectral_norm = ssig.medfilt(self.spectral_norm,
                     kernel_size=spectral_smooth)
->>>>>>> 00a0aff9
         self.spectral_norm[np.isnan(self.spectral_norm) | (self.spectral_norm==0)]=1.
-        return
-
-    # -=-=-=-=-=-=-=-=-=-=-=-=-=-=-=-=-=-=
-    # Manipulate noise estimates
-    # -=-=-=-=-=-=-=-=-=-=-=-=-=-=-=-=-=-=    
-
-    def spatial_smooth(
-            self,
-            kernel=None,
-            convbeam=True,
-            ):
-        """
-        Smooth the noise estimate in the spatial dimension. Two
-        components: median smoothing and convolving with the beam.
-        """
-        
-        # Manually median filter (square box)
-        if kernel is not None:
-            print "Median filtering"
-            self.spatial_norm = ssig.medfilt2d(self.spatial_norm,
-                                               kernel_size=kernel)
-
-        # Convolve with the beam (if it's known)
-        if convbeam and self.beam is not None:     
-            #return
-            pix_scales = get_pixel_scales(self.cube.wcs)
-            print "Making kernel"
-            kernel = self.beam.as_kernel(pix_scales)
-            print "Made kernel"
-            self.spatial_norm = convolve_fft(self.spatial_norm, 
-                                             kernel.array,
-                                             interpolate_nan=True,normalize_kernel=True)
+        self.spatial_norm[np.isnan(self.spatial_norm) | (self.spatial_norm==0)]=1.
+        self.spatial_norm[~self.spatial_footprint]=np.nan
+        self.distribution_shape=(0,self.scale)    
         return
 
     def spectral_smooth(
@@ -462,12 +449,7 @@
             else:
                 snr = self.cube.filled_data[:].value/self.scale
             # Include negatives in the signal mask or not?
-<<<<<<< HEAD
-            newmask = BooleanArrayMask(np.abs(snr)<
-                sig_n_outliers(self.cube.size),self.cube.wcs)
-=======
             newmask = BooleanArrayMask(np.abs(snr)<sig_n_outliers(self.cube.size),self.cube.wcs)
->>>>>>> 00a0aff9
             self.cube = self.cube.with_mask(newmask)
 
     # -=-=-=-=-=-=-=-=-=-=-=-=-=-=-=-=-=-=
