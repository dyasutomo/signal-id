--- conflicted
+++ resolved
@@ -237,12 +237,7 @@
         # here.
         
         # Extract the data from the spectral cube object
-<<<<<<< HEAD
-        data = self.cube._get_filled_data(check_endian=True)
-        
-=======
         data = self.cube.filled_data[:].astype('=f')
->>>>>>> 18583b16
         
         # Calculate the overall scale
         self.scale = nanstd(data)
@@ -307,11 +302,7 @@
         # in here if they are going to be used in the actual estimation
         
         # Access the data in the spectral cube
-<<<<<<< HEAD
         data = self.cube._get_filled_data(check_endian=True)
-=======
-        data = self.cube.filled_data[:].astype('=f')
->>>>>>> 18583b16
 
         # Estimate the noise
         self.scalar_noise()
@@ -371,11 +362,7 @@
         assumption that the median absolute deviation is a rigorous method.
         """
 
-<<<<<<< HEAD
-        data = self.cube._get_filled_data(check_endian=True)
-=======
         data = self.cube.filled_data[:].astype('=f')
->>>>>>> 18583b16
         self.scale = nanstd(data)
         if self.spatial_norm is None:
             self.spatial_norm = np.ones((data.shape[1],data.shape[2]))
@@ -456,11 +443,7 @@
             self.distribution_shape),))
 
         # Get the data from the spectral cube object
-<<<<<<< HEAD
-        data = self.cube._get_filled_data()
-=======
         data = self.cube.filled_data[:]
->>>>>>> 18583b16
 
         # Initialize an iterator over the cube
         iterator = np.nditer(data,flags=['multi_index'])
@@ -537,15 +520,9 @@
         for count in range(niter):
             if self.spatial_norm is not None:
                 noise = self.get_scale_cube()
-<<<<<<< HEAD
-                snr = self.cube._get_filled_data()/noise
-            else:
-                snr = self.cube._get_filled_data().value/self.scale
-=======
                 snr = self.cube.filled_data[:]/noise
             else:
                 snr = self.cube.filled_data[:]/self.scale
->>>>>>> 18583b16
             # Include negatives in the signal mask or not?
             newmask = SpectralCubeMask(np.abs(snr)<
                 sig_n_outliers(self.cube.size),self.cube.wcs)
@@ -579,11 +556,7 @@
             Nbins = np.min([int(np.sqrt(self.cube.size)),100])
             binwidth = (xmax-xmin)/Nbins
             plt.xlim(xmin,xmax)
-<<<<<<< HEAD
-            data = self.cube._get_filled_data(check_endian=True)
-=======
             data = self.cube.filled_data[:].astype('=f')
->>>>>>> 18583b16
             scale = self.get_scale_cube()
             snr = data/scale
             plotdata = snr[np.isfinite(snr)].ravel()
