# Generate and manipulate three-d Boolean arrays for purposes of
# signal identification.

# &%&%&%&%&%&%&%&%&%&%&%&%&%&%&%&%&%&%&%&%&%&%&%&%&%&%
# IMPORTS
# &%&%&%&%&%&%&%&%&%&%&%&%&%&%&%&%&%&%&%&%&%&%&%&%&%&%

# python
import time
import copy
import logging

# numpy, scipy, Matplotlib
import numpy as np

import matplotlib.pyplot as plt

import scipy.ndimage as nd

# astropy

# radio tools
from spectral_cube import SpectralCube

# &%&%&%&%&%&%&%&%&%&%&%&%&%&%&%&%&%&%&%&%&%&%&%&%&%&%
# BASE CLASS
# &%&%&%&%&%&%&%&%&%&%&%&%&%&%&%&%&%&%&%&%&%&%&%&%&%&%


class RadioMask(object):
    """
    Holds a binary array with associated metadata.
    """
    
    # -=-=-=-=-=-=-=-=-=-=-=-=-=-=-=-=-=-=-=-=-=-=-=-=
    # Attributes and Properties
    # -=-=-=-=-=-=-=-=-=-=-=-=-=-=-=-=-=-=-=-=-=-=-=-=
    
    # Current version of the array
    _value = None    

    # Previous version of the array
    _backup = None

    # Toggles 
    _implicit_backup = True
    
    # The associated cube
    _linked_data = None

    # TBD: noise / SNR cube

    # TBD: beam

    # -=-=-=-=-=-=-=-=-=-=-=-=-=-=-=-=-=-=-=-=-=-=-=-=
    # Construction
    # -=-=-=-=-=-=-=-=-=-=-=-=-=-=-=-=-=-=-=-=-=-=-=-=

<<<<<<< HEAD
    def __init__(self, data, thresh=None, backup=True):
        '''

        Parameters
        ----------
        data : {SpectralCube, str, np.ndarray}
            Datacube to create the mask from.
        thresh : float, optional
            Threshold level used to create the mask.
        '''
=======
    def __init__(
        self,
        data=None,
        thresh=None
        ):
>>>>>>> 68567229

        if isinstance(data, SpectralCube):
                self.from_spec_cube(data, thresh=thresh)

        if isinstance(data, str):
            self.from_file(data)

        if isinstance(data, np.ndarray):
            self.from_array(data)

<<<<<<< HEAD
        else:
            raise TypeError("Input of type %s is not accepted." % (type(data)))

        # Start log of method calls
        logging.basicConfig()
        self._log = logging.getLogger("method_calls")
        self._log.info("Object created on : ",
                       time.asctime(time.localtime(time.time())))

        # Switch on backup
        if backup:
            self.enable_backup()
        else:
            self.disable_backup()

=======
>>>>>>> 68567229
    def from_file(self, fname, thresh=None):
        cube = read(fname)
        self.from_spec_cube(cube, thresh=None)
        
    def from_spec_cube(self, cube, thresh=None):
        self._linked_data = cube
        self._value = cube._mask.include
        if thresh is not None:
            self._value *= cube > thresh

    def from_array(self, array, thresh=None):
        self._linked_data = array
        self._value = np.isfinite(array)
        if thresh is not None:
<<<<<<< HEAD
            self._value *= array > thresh
=======
            self._value *= cube > thresh        
>>>>>>> 68567229

    # -=-=-=-=-=-=-=-=-=-=-=-=-=-=-=-=-=-=-=-=-=-=-=-=
    # Output
    # -=-=-=-=-=-=-=-=-=-=-=-=-=-=-=-=-=-=-=-=-=-=-=-=

    def copy(self):
        """
        Return a copy.
        """
        return copy.deepcopy(self)
        
    def as_spec_cube(self,scale=True):
        """
        Return a spectral cube. Use scale to change type.
        """
        if isinstance(self._linked_data, SpectralCube):
            return SpectralCube(self._value*scale,
                                wcs=self._linked_data.wcs)
        return  SpectralCube(self._value*scale,
                             wcs=self._linked_data.wcs)

    def write(self,fname,scale=1):
        """
        Write to a file. Default to using ints.
        """
        # So wasteful...
        cube = self.as_spec_cube(self, scale=scale)
        cube.write(fname)
                
    def attach_to_cube(self,cube=None,empty=np.nan):
        """
        Attach the mask to a cube.
        """
        if cube is None:
            cube = self._linked_data
            
        if isinstance(cube,SpectralCube):
            # Bad
            cube._mask = self._value
            return

        if isinstance(cube,np.ndarray):
            if cube.shape == self._value.shape:
                # Replace False with NaNs
                cube = np.where(self._value, cube, empty)
<<<<<<< HEAD
            else:
                raise ValueError("Mask is not the same shape as the cube.")

        else:
            raise TypeError("Cube insufficiently specified.")

        return cube
=======
                return
        
        print "Cube insufficiently specified."
>>>>>>> 68567229

    # -=-=-=-=-=-=-=-=-=-=-=-=-=-=-=-=-=-=-=-=-=-=-=-=
    # Expose the mask in various ways
    # -=-=-=-=-=-=-=-=-=-=-=-=-=-=-=-=-=-=-=-=-=-=-=-=

    def as_array(self):
        """
        Expose the values.
        """
        return self._value

    def as_indices(self):
        """
        As a tuple of indices where True, useful for indexing.
        """
        return np.where(self._value)

    def as_index_array(self,coordaxis=0):
        """
        As a numpy array of True indices. Optionally specify the axis for
        the coordinates (0 or 1)
        """
        if coordaxis == 0:
            return np.vstack(np.where(self._value))
        else:
            return np.vstack(np.where(self._value)).transpose()
        
    def oned(self, axis=0, sum=False):
        raise NotImplementedError()
        
    def twod(self, axis=0, sum=False):
        """
        Return a two-dimensional version of the mask.
        """
        if self._value.ndim == 2:
            return self._value     
        if sum:
            return (np.max(self._value, axis=axis))
        else:
            return (np.sum(self._value, axis=axis))

    def independent_channels(self, struct=None):
        raise NotImplementedError()

    def independent_areas(self, struct=None):
        raise NotImplementedError()

    def independent_cubes(self, struct=None):
        raise NotImplementedError()

    # -=-=-=-=-=-=-=-=-=-=-=-=-=-=-=-=-=-=-=-=-=-=-=-=
    # Undo/Redo
    # -=-=-=-=-=-=-=-=-=-=-=-=-=-=-=-=-=-=-=-=-=-=-=-=

    def enable_backup(self):
        self._implict_backup = True

    def disable_backup(self):
        self._implict_backup = False

    def log_and_backup(self, func):
        '''
        Back-up and log method calls.
        '''
        self._log.info(func.__name__)
        if self.is_backup_enabled:
            self._backup = self._value.copy()

    def undo(self):
<<<<<<< HEAD
        self._log.info("UNDO")
        temp = self._backup.copy()
        self._backup = self._value.copy()
=======
        temp = self._backup
        self._backup = self._value
>>>>>>> 68567229
        self._value = temp


    # -=-=-=-=-=-=-=-=-=-=-=-=-=-=-=-=-=-=-=-=-=-=-=-=
    # Operators
    # -=-=-=-=-=-=-=-=-=-=-=-=-=-=-=-=-=-=-=-=-=-=-=-=

    # Union
    def union(self, other):
        raise NotImplementedError()

    # Intersection
    def intersection(self, other):
        raise NotImplementedError()

    # Exclusive or
    def xor(self, other):
        raise NotImplementedError()

    # -=-=-=-=-=-=-=-=-=-=-=-=-=-=-=-=-=-=-=-=-=-=-=-=
    # Manipulation
    # -=-=-=-=-=-=-=-=-=-=-=-=-=-=-=-=-=-=-=-=-=-=-=-=

    # Inversion
    def invert(self, struct=None):
<<<<<<< HEAD
        self.log_and_backup(self.invert)
        self._value = np.logical_not(self._value)

    # Dilation
    def dilate(self, struct=None, iterations=1):
        self.log_and_backup(self.dilate)
        self._value = nd.binary_dilation(self._value, structure=struct,
                                         iterations=iterations)

    # Erosion
    def erode(self, struct=None, iterations=1):
        self.log_and_backup(self.erode)
        self._value = nd.binary_erosion(self._value, structure=struct,
                                        iterations=iterations)

=======
        raise NotImplementedError()
    
    # Dilation
    def dilate(self, struct=None):
        raise NotImplementedError()
    
    # Erosion
    def erode(self, struct=None):
        raise NotImplementedError()
    
>>>>>>> 68567229
    # Opening
    def open(self, struct=None, iterations=1):
        self.log_and_backup(self.open)
        self._value = nd.binary_opening(self._value, structure=struct,
                                        iterations=iterations)

    # Closing
<<<<<<< HEAD
    def close(self, struct=None, iterations=1):
        self.log_and_backup(self.close)
        self._value = nd.binary_closing(self._value, structure=struct,
                                        iterations=iterations)

=======
    def close(self, struct=None):
        raise NotImplementedError()
    
>>>>>>> 68567229
    # Reject on property
    def reject_region(self, func=None, thresh=None, struct=None):
        # self.log_and_backup(self.reject_region)
        raise NotImplementedError()

    # Reject on volume (special case)
    def reject_on_volume(self, thresh=None, struct=None):
        # self.log_and_backup(self.reject_volume)
        raise NotImplementedError()

    # -=-=-=-=-=-=-=-=-=-=-=-=-=-=-=-=-=-=-=-=-=-=-=-=
    # Mask generation
    # -=-=-=-=-=-=-=-=-=-=-=-=-=-=-=-=-=-=-=-=-=-=-=-=

    # Structured thresholding
    def threshold(self, thresh=None, struct=None):
        raise NotImplementedError()

    # Projected 2d prior ("drop down" a twod mask)
    
    # Projected 3d prior ("inflate" a velocity field)

    # Define line-free channels

    # -=-=-=-=-=-=-=-=-=-=-=-=-=-=-=-=-=-=-=-=-=-=-=-=
    # RECIPES
    # -=-=-=-=-=-=-=-=-=-=-=-=-=-=-=-=-=-=-=-=-=-=-=-=

    # Convolve-then-threshold (2+1d)
    
    # High-reject-grow-low

    # Autotune thresholding

# &%&%&%&%&%&%&%&%&%&%&%&%&%&%&%&%&%&%&%&%&%&%&%&%&%&%
# STRUCTURING ELEMENTS
# &%&%&%&%&%&%&%&%&%&%&%&%&%&%&%&%&%&%&%&%&%&%&%&%&%&%

# &%&%&%&%&%&%&%&%&%&%&%&%&%&%&%&%&%&%&%&%&%&%&%&%&%&%
# VISUALIZATION AND DIAGNOSTICS
# &%&%&%&%&%&%&%&%&%&%&%&%&%&%&%&%&%&%&%&%&%&%&%&%&%&%
<|MERGE_RESOLUTION|>--- conflicted
+++ resolved
@@ -31,20 +31,20 @@
     """
     Holds a binary array with associated metadata.
     """
-    
+
     # -=-=-=-=-=-=-=-=-=-=-=-=-=-=-=-=-=-=-=-=-=-=-=-=
     # Attributes and Properties
     # -=-=-=-=-=-=-=-=-=-=-=-=-=-=-=-=-=-=-=-=-=-=-=-=
-    
+
     # Current version of the array
-    _value = None    
+    _value = None
 
     # Previous version of the array
     _backup = None
 
-    # Toggles 
+    # Toggles
     _implicit_backup = True
-    
+
     # The associated cube
     _linked_data = None
 
@@ -56,7 +56,6 @@
     # Construction
     # -=-=-=-=-=-=-=-=-=-=-=-=-=-=-=-=-=-=-=-=-=-=-=-=
 
-<<<<<<< HEAD
     def __init__(self, data, thresh=None, backup=True):
         '''
 
@@ -67,24 +66,16 @@
         thresh : float, optional
             Threshold level used to create the mask.
         '''
-=======
-    def __init__(
-        self,
-        data=None,
-        thresh=None
-        ):
->>>>>>> 68567229
 
         if isinstance(data, SpectralCube):
                 self.from_spec_cube(data, thresh=thresh)
 
-        if isinstance(data, str):
+        elif isinstance(data, str):
             self.from_file(data)
 
-        if isinstance(data, np.ndarray):
+        elif isinstance(data, np.ndarray):
             self.from_array(data)
 
-<<<<<<< HEAD
         else:
             raise TypeError("Input of type %s is not accepted." % (type(data)))
 
@@ -100,12 +91,10 @@
         else:
             self.disable_backup()
 
-=======
->>>>>>> 68567229
     def from_file(self, fname, thresh=None):
         cube = read(fname)
         self.from_spec_cube(cube, thresh=None)
-        
+
     def from_spec_cube(self, cube, thresh=None):
         self._linked_data = cube
         self._value = cube._mask.include
@@ -116,11 +105,7 @@
         self._linked_data = array
         self._value = np.isfinite(array)
         if thresh is not None:
-<<<<<<< HEAD
             self._value *= array > thresh
-=======
-            self._value *= cube > thresh        
->>>>>>> 68567229
 
     # -=-=-=-=-=-=-=-=-=-=-=-=-=-=-=-=-=-=-=-=-=-=-=-=
     # Output
@@ -131,42 +116,41 @@
         Return a copy.
         """
         return copy.deepcopy(self)
-        
-    def as_spec_cube(self,scale=True):
+
+    def as_spec_cube(self, scale=True):
         """
         Return a spectral cube. Use scale to change type.
         """
         if isinstance(self._linked_data, SpectralCube):
             return SpectralCube(self._value*scale,
                                 wcs=self._linked_data.wcs)
-        return  SpectralCube(self._value*scale,
-                             wcs=self._linked_data.wcs)
-
-    def write(self,fname,scale=1):
+        return SpectralCube(self._value*scale,
+                            wcs=self._linked_data.wcs)
+
+    def write(self, fname, scale=1):
         """
         Write to a file. Default to using ints.
         """
         # So wasteful...
         cube = self.as_spec_cube(self, scale=scale)
         cube.write(fname)
-                
-    def attach_to_cube(self,cube=None,empty=np.nan):
+
+    def attach_to_cube(self, cube=None, empty=np.NaN):
         """
         Attach the mask to a cube.
         """
         if cube is None:
             cube = self._linked_data
-            
-        if isinstance(cube,SpectralCube):
+
+        if isinstance(cube, SpectralCube):
             # Bad
             cube._mask = self._value
             return
 
-        if isinstance(cube,np.ndarray):
+        if isinstance(cube, np.ndarray):
             if cube.shape == self._value.shape:
                 # Replace False with NaNs
                 cube = np.where(self._value, cube, empty)
-<<<<<<< HEAD
             else:
                 raise ValueError("Mask is not the same shape as the cube.")
 
@@ -174,11 +158,6 @@
             raise TypeError("Cube insufficiently specified.")
 
         return cube
-=======
-                return
-        
-        print "Cube insufficiently specified."
->>>>>>> 68567229
 
     # -=-=-=-=-=-=-=-=-=-=-=-=-=-=-=-=-=-=-=-=-=-=-=-=
     # Expose the mask in various ways
@@ -196,7 +175,7 @@
         """
         return np.where(self._value)
 
-    def as_index_array(self,coordaxis=0):
+    def as_index_array(self, coordaxis=0):
         """
         As a numpy array of True indices. Optionally specify the axis for
         the coordinates (0 or 1)
@@ -205,16 +184,16 @@
             return np.vstack(np.where(self._value))
         else:
             return np.vstack(np.where(self._value)).transpose()
-        
+
     def oned(self, axis=0, sum=False):
         raise NotImplementedError()
-        
+
     def twod(self, axis=0, sum=False):
         """
         Return a two-dimensional version of the mask.
         """
         if self._value.ndim == 2:
-            return self._value     
+            return self._value
         if sum:
             return (np.max(self._value, axis=axis))
         else:
@@ -248,14 +227,9 @@
             self._backup = self._value.copy()
 
     def undo(self):
-<<<<<<< HEAD
         self._log.info("UNDO")
         temp = self._backup.copy()
         self._backup = self._value.copy()
-=======
-        temp = self._backup
-        self._backup = self._value
->>>>>>> 68567229
         self._value = temp
 
 
@@ -281,7 +255,6 @@
 
     # Inversion
     def invert(self, struct=None):
-<<<<<<< HEAD
         self.log_and_backup(self.invert)
         self._value = np.logical_not(self._value)
 
@@ -297,18 +270,6 @@
         self._value = nd.binary_erosion(self._value, structure=struct,
                                         iterations=iterations)
 
-=======
-        raise NotImplementedError()
-    
-    # Dilation
-    def dilate(self, struct=None):
-        raise NotImplementedError()
-    
-    # Erosion
-    def erode(self, struct=None):
-        raise NotImplementedError()
-    
->>>>>>> 68567229
     # Opening
     def open(self, struct=None, iterations=1):
         self.log_and_backup(self.open)
@@ -316,17 +277,11 @@
                                         iterations=iterations)
 
     # Closing
-<<<<<<< HEAD
     def close(self, struct=None, iterations=1):
         self.log_and_backup(self.close)
         self._value = nd.binary_closing(self._value, structure=struct,
                                         iterations=iterations)
 
-=======
-    def close(self, struct=None):
-        raise NotImplementedError()
-    
->>>>>>> 68567229
     # Reject on property
     def reject_region(self, func=None, thresh=None, struct=None):
         # self.log_and_backup(self.reject_region)
@@ -346,7 +301,7 @@
         raise NotImplementedError()
 
     # Projected 2d prior ("drop down" a twod mask)
-    
+
     # Projected 3d prior ("inflate" a velocity field)
 
     # Define line-free channels
@@ -356,7 +311,7 @@
     # -=-=-=-=-=-=-=-=-=-=-=-=-=-=-=-=-=-=-=-=-=-=-=-=
 
     # Convolve-then-threshold (2+1d)
-    
+
     # High-reject-grow-low
 
     # Autotune thresholding
